#!/usr/bin/env rake
require "bundler/gem_tasks"
require 'fileutils'
require 'pathname'

ROOT_PATH = Pathname.new(File.expand_path("../../", __FILE__))
RUBYGEM_PATH = Pathname.new(File.expand_path("../", __FILE__))

task build: [:import_externals, :version, :manifest]
task default: :build

task :import_externals do
  puts "building rubygem"

  Rake::Task[:clean].invoke

  FileUtils.rm_r(RUBYGEM_PATH + "man") rescue nil
  FileUtils.rm_r(RUBYGEM_PATH + "build") rescue nil

  # manpages
  FileUtils.mkdir(RUBYGEM_PATH + "man")
  FileUtils.cp_r(ROOT_PATH + "man/build", RUBYGEM_PATH + "man")

  # multi-arch binaries
  FileUtils.cp_r(ROOT_PATH + "build", RUBYGEM_PATH + "build")

  Rake::Task[:manifest].invoke
  Rake::Task[:build].invoke
end

task :version do
  version = File.read('../VERSION').chomp
  File.open('lib/zeus/version.rb', 'w') { |f| f.puts <<END
module Zeus
  VERSION = "#{version}"
end
END
  }
end

<<<<<<< HEAD
task manifest: :version do
  files = `find . -type file | sed 's|^\./||'`.lines.map(&:chomp)
=======
task :manifest do
  files = `find . -type f | sed 's|^\./||'`.lines.map(&:chomp)
>>>>>>> 13b4670e
  exceptions = [
    /.gitignore$/,
    /^MANIFEST$/,
    /^pkg\//,
  ]
  files.reject! { |f| exceptions.any? {|ex| f =~ ex }}
  File.open('MANIFEST', 'w') {|f| f.puts files.join("\n") }
end

task :clean do
  FileUtils.rm(RUBYGEM_PATH + "lib/zeus/version.rb") rescue nil
  FileUtils.rm_r(RUBYGEM_PATH + "man") rescue nil
  FileUtils.rm_r(RUBYGEM_PATH + "build") rescue nil
end
<|MERGE_RESOLUTION|>--- conflicted
+++ resolved
@@ -38,13 +38,8 @@
   }
 end
 
-<<<<<<< HEAD
 task manifest: :version do
-  files = `find . -type file | sed 's|^\./||'`.lines.map(&:chomp)
-=======
-task :manifest do
   files = `find . -type f | sed 's|^\./||'`.lines.map(&:chomp)
->>>>>>> 13b4670e
   exceptions = [
     /.gitignore$/,
     /^MANIFEST$/,
